import numpy as np
from deepmd.env import tf
from deepmd.common import ClassArg, add_data_requirement

from deepmd.RunOptions import global_cvt_2_tf_float
from deepmd.RunOptions import global_cvt_2_ener_float

class EnerStdLoss () :
    def __init__ (self, jdata, **kwarg) :
        self.starter_learning_rate = kwarg['starter_learning_rate']
        args = ClassArg()\
            .add('start_pref_e',        float,  default = 0.02)\
            .add('limit_pref_e',        float,  default = 1.00)\
            .add('start_pref_f',        float,  default = 1000)\
            .add('limit_pref_f',        float,  default = 1.00)\
            .add('start_pref_v',        float,  default = 0)\
            .add('limit_pref_v',        float,  default = 0)\
            .add('start_pref_ae',       float,  default = 0)\
            .add('limit_pref_ae',       float,  default = 0)\
            .add('start_pref_pf',       float,  default = 0)\
            .add('limit_pref_pf',       float,  default = 0)\
            .add('relative_f',          float)
        class_data = args.parse(jdata)
        self.start_pref_e = class_data['start_pref_e']
        self.limit_pref_e = class_data['limit_pref_e']
        self.start_pref_f = class_data['start_pref_f']
        self.limit_pref_f = class_data['limit_pref_f']
        self.start_pref_v = class_data['start_pref_v']
        self.limit_pref_v = class_data['limit_pref_v']
        self.start_pref_ae = class_data['start_pref_ae']
        self.limit_pref_ae = class_data['limit_pref_ae']
        self.start_pref_pf = class_data['start_pref_pf']
        self.limit_pref_pf = class_data['limit_pref_pf']
        self.relative_f = class_data['relative_f']
        self.has_e = (self.start_pref_e != 0 or self.limit_pref_e != 0)
        self.has_f = (self.start_pref_f != 0 or self.limit_pref_f != 0)
        self.has_v = (self.start_pref_v != 0 or self.limit_pref_v != 0)
        self.has_ae = (self.start_pref_ae != 0 or self.limit_pref_ae != 0)
        self.has_pf = (self.start_pref_pf != 0 or self.limit_pref_pf != 0)
        # data required
        add_data_requirement('energy', 1, atomic=False, must=self.has_e, high_prec=True)
        add_data_requirement('force',  3, atomic=True,  must=self.has_f, high_prec=False)
        add_data_requirement('virial', 9, atomic=False, must=self.has_v, high_prec=False)
        add_data_requirement('atom_ener', 1, atomic=True, must=self.has_ae, high_prec=False)
        add_data_requirement('atom_pref', 1, atomic=True, must=self.has_pf, high_prec=False, repeat=3)

    def build (self, 
               learning_rate,
               natoms,
               model_dict,
               label_dict,
               suffix):        
        energy = model_dict['energy']
        force = model_dict['force']
        virial = model_dict['virial']
        atom_ener = model_dict['atom_ener']
        energy_hat = label_dict['energy']
        force_hat = label_dict['force']
        virial_hat = label_dict['virial']
        atom_ener_hat = label_dict['atom_ener']
        atom_pref = label_dict['atom_pref']
        find_energy = label_dict['find_energy']
        find_force = label_dict['find_force']
        find_virial = label_dict['find_virial']
        find_atom_ener = label_dict['find_atom_ener']                
        find_atom_pref = label_dict['find_atom_pref']                

        l2_ener_loss = tf.reduce_mean( tf.square(energy - energy_hat), name='l2_'+suffix)

        force_reshape = tf.reshape (force, [-1])
        force_hat_reshape = tf.reshape (force_hat, [-1])
        atom_pref_reshape = tf.reshape (atom_pref, [-1])
        diff_f = force_hat_reshape - force_reshape
        if self.relative_f is not None:            
            force_hat_3 = tf.reshape(force_hat, [-1, 3])
            norm_f = tf.reshape(tf.norm(force_hat_3, axis = 1), [-1, 1]) + self.relative_f
            diff_f_3 = tf.reshape(diff_f, [-1, 3])
            diff_f_3 = diff_f_3 / norm_f
            diff_f = tf.reshape(diff_f_3, [-1])
        l2_force_loss = tf.reduce_mean(tf.square(diff_f), name = "l2_force_" + suffix)
        l2_pref_force_loss = tf.reduce_mean(tf.multiply(tf.square(diff_f), atom_pref_reshape), name = "l2_pref_force_" + suffix)

        virial_reshape = tf.reshape (virial, [-1])
        virial_hat_reshape = tf.reshape (virial_hat, [-1])
        l2_virial_loss = tf.reduce_mean (tf.square(virial_hat_reshape - virial_reshape), name = "l2_virial_" + suffix)

        atom_ener_reshape = tf.reshape (atom_ener, [-1])
        atom_ener_hat_reshape = tf.reshape (atom_ener_hat, [-1])
        l2_atom_ener_loss = tf.reduce_mean (tf.square(atom_ener_hat_reshape - atom_ener_reshape), name = "l2_atom_ener_" + suffix)

        atom_norm  = 1./ global_cvt_2_tf_float(natoms[0]) 
        atom_norm_ener  = 1./ global_cvt_2_ener_float(natoms[0]) 
        pref_e = global_cvt_2_ener_float(find_energy * (self.limit_pref_e + (self.start_pref_e - self.limit_pref_e) * learning_rate / self.starter_learning_rate) )
        pref_f = global_cvt_2_tf_float(find_force * (self.limit_pref_f + (self.start_pref_f - self.limit_pref_f) * learning_rate / self.starter_learning_rate) )
        pref_v = global_cvt_2_tf_float(find_virial * (self.limit_pref_v + (self.start_pref_v - self.limit_pref_v) * learning_rate / self.starter_learning_rate) )
        pref_ae= global_cvt_2_tf_float(find_atom_ener * (self.limit_pref_ae+ (self.start_pref_ae-self.limit_pref_ae) * learning_rate / self.starter_learning_rate) )
        pref_pf= global_cvt_2_tf_float(find_atom_pref * (self.limit_pref_pf+ (self.start_pref_pf-self.limit_pref_pf) * learning_rate / self.starter_learning_rate) )

        l2_loss = 0
        more_loss = {}
        if self.has_e :
            l2_loss += atom_norm_ener * (pref_e * l2_ener_loss)
        more_loss['l2_ener_loss'] = l2_ener_loss
        if self.has_f :
            l2_loss += global_cvt_2_ener_float(pref_f * l2_force_loss)
        more_loss['l2_force_loss'] = l2_force_loss
        if self.has_v :
            l2_loss += global_cvt_2_ener_float(atom_norm * (pref_v * l2_virial_loss))
        more_loss['l2_virial_loss'] = l2_virial_loss
        if self.has_ae :
            l2_loss += global_cvt_2_ener_float(pref_ae * l2_atom_ener_loss)
        more_loss['l2_atom_ener_loss'] = l2_atom_ener_loss
        if self.has_pf :
            l2_loss += global_cvt_2_ener_float(pref_pf * l2_pref_force_loss)
        more_loss['l2_pref_force_loss'] = l2_pref_force_loss

        # only used when tensorboard was set as true
        self.l2_loss_summary = tf.summary.scalar('l2_loss', tf.sqrt(l2_loss))
        self.l2_loss_ener_summary = tf.summary.scalar('l2_ener_loss', tf.sqrt(l2_ener_loss) / global_cvt_2_tf_float(natoms[0]))
        self.l2_loss_force_summary = tf.summary.scalar('l2_force_loss', tf.sqrt(l2_force_loss))
        self.l2_loss_virial_summary = tf.summary.scalar('l2_virial_loss', tf.sqrt(l2_virial_loss) / global_cvt_2_tf_float(natoms[0]))

        self.l2_l = l2_loss
        self.l2_more = more_loss
        return l2_loss, more_loss


    def print_header(self) :
        prop_fmt = '   %9s %9s'
        print_str = ''
        print_str += prop_fmt % ('l2_tst', 'l2_trn')
        if self.has_e :
            print_str += prop_fmt % ('l2_e_tst', 'l2_e_trn')
        if self.has_ae :
            print_str += prop_fmt % ('l2_ae_tst', 'l2_ae_trn')
        if self.has_f :
            print_str += prop_fmt % ('l2_f_tst', 'l2_f_trn')
        if self.has_v :
            print_str += prop_fmt % ('l2_v_tst', 'l2_v_trn')
        if self.has_pf :
            print_str += prop_fmt % ('l2_pf_tst', 'l2_pf_trn')
        return print_str


    def print_on_training(self, 
                          sess, 
                          natoms,
                          feed_dict_test,
                          feed_dict_batch) :
        error_test, error_e_test, error_f_test, error_v_test, error_ae_test, error_pf_test \
            = sess.run([self.l2_l, \
                        self.l2_more['l2_ener_loss'], \
                        self.l2_more['l2_force_loss'], \
                        self.l2_more['l2_virial_loss'], \
                        self.l2_more['l2_atom_ener_loss'],\
                        self.l2_more['l2_pref_force_loss']],
                       feed_dict=feed_dict_test)
        error_train, error_e_train, error_f_train, error_v_train, error_ae_train, error_pf_train \
            = sess.run([self.l2_l, \
                        self.l2_more['l2_ener_loss'], \
                        self.l2_more['l2_force_loss'], \
                        self.l2_more['l2_virial_loss'], \
                        self.l2_more['l2_atom_ener_loss'],\
                        self.l2_more['l2_pref_force_loss']], 
                       feed_dict=feed_dict_batch)
        print_str = ""
        prop_fmt = "   %9.2e %9.2e"
        print_str += prop_fmt % (np.sqrt(error_test), np.sqrt(error_train))
        if self.has_e :
            print_str += prop_fmt % (np.sqrt(error_e_test) / natoms[0], np.sqrt(error_e_train) / natoms[0])
        if self.has_ae :
            print_str += prop_fmt % (np.sqrt(error_ae_test), np.sqrt(error_ae_train))
        if self.has_f :
            print_str += prop_fmt % (np.sqrt(error_f_test), np.sqrt(error_f_train))
        if self.has_v :
            print_str += prop_fmt % (np.sqrt(error_v_test) / natoms[0], np.sqrt(error_v_train) / natoms[0])
        if self.has_pf:
            print_str += prop_fmt % (np.sqrt(error_pf_test), np.sqrt(error_pf_train))

        return print_str 
   
    def print_on_training_with_tensorboard(self, 
                          test_writer,
                          cur_batch,
                          sess, 
                          natoms,
                          feed_dict_test,
                          feed_dict_batch) :
        summary_merged_op = tf.summary.merge([self.l2_loss_summary, self.l2_loss_ener_summary, self.l2_loss_force_summary, self.l2_loss_virial_summary])
        summary, error_test, error_e_test, error_f_test, error_v_test, error_ae_test, error_pf_test \
            = sess.run([summary_merged_op, \
                        self.l2_l, \
                        self.l2_more['l2_ener_loss'], \
                        self.l2_more['l2_force_loss'], \
                        self.l2_more['l2_virial_loss'], \
                        self.l2_more['l2_atom_ener_loss'],\
                        self.l2_more['l2_pref_force_loss']],
                       feed_dict=feed_dict_test)
        test_writer.add_summary(summary, cur_batch)

        error_train, error_e_train, error_f_train, error_v_train, error_ae_train, error_pf_train \
            = sess.run([self.l2_l, \
                        self.l2_more['l2_ener_loss'], \
                        self.l2_more['l2_force_loss'], \
                        self.l2_more['l2_virial_loss'], \
                        self.l2_more['l2_atom_ener_loss'],\
                        self.l2_more['l2_pref_force_loss']], 
                       feed_dict=feed_dict_batch)
        print_str = ""
        prop_fmt = "   %9.2e %9.2e"
        print_str += prop_fmt % (np.sqrt(error_test), np.sqrt(error_train))
        if self.has_e :
            print_str += prop_fmt % (np.sqrt(error_e_test) / natoms[0], np.sqrt(error_e_train) / natoms[0])
        if self.has_ae :
            print_str += prop_fmt % (np.sqrt(error_ae_test), np.sqrt(error_ae_train))
        if self.has_f :
            print_str += prop_fmt % (np.sqrt(error_f_test), np.sqrt(error_f_train))
        if self.has_v :
            print_str += prop_fmt % (np.sqrt(error_v_test) / natoms[0], np.sqrt(error_v_train) / natoms[0])
        if self.has_pf:
            print_str += prop_fmt % (np.sqrt(error_pf_test), np.sqrt(error_pf_train))

        return print_str      


class EnerDipoleLoss () :
    def __init__ (self, jdata, **kwarg) :
        self.starter_learning_rate = kwarg['starter_learning_rate']
        args = ClassArg()\
            .add('start_pref_e',        float,  must = True, default = 0.1) \
            .add('limit_pref_e',        float,  must = True, default = 1.00)\
            .add('start_pref_ed',       float,  must = True, default = 1.00)\
            .add('limit_pref_ed',       float,  must = True, default = 1.00)
        class_data = args.parse(jdata)
        self.start_pref_e = class_data['start_pref_e']
        self.limit_pref_e = class_data['limit_pref_e']
        self.start_pref_ed = class_data['start_pref_ed']
        self.limit_pref_ed = class_data['limit_pref_ed']
        # data required
        add_data_requirement('energy', 1, atomic=False, must=True, high_prec=True)
        add_data_requirement('energy_dipole', 3, atomic=False, must=True, high_prec=False)

    def build (self, 
               learning_rate,
               natoms,
               model_dict,
               label_dict,
               suffix):        
        coord = model_dict['coord']
        energy = model_dict['energy']
        atom_ener = model_dict['atom_ener']
        nframes = tf.shape(atom_ener)[0]
        natoms = tf.shape(atom_ener)[1]
        # build energy dipole
        atom_ener0 = atom_ener - tf.reshape(tf.tile(tf.reshape(energy/global_cvt_2_ener_float(natoms), [-1, 1]), [1, natoms]), [nframes, natoms])
        coord = tf.reshape(coord, [nframes, natoms, 3])
        atom_ener0 = tf.reshape(atom_ener0, [nframes, 1, natoms])
        ener_dipole = tf.matmul(atom_ener0, coord)
        ener_dipole = tf.reshape(ener_dipole, [nframes, 3])
        
        energy_hat = label_dict['energy']
        ener_dipole_hat = label_dict['energy_dipole']
        find_energy = label_dict['find_energy']
        find_ener_dipole = label_dict['find_energy_dipole']                

        l2_ener_loss = tf.reduce_mean( tf.square(energy - energy_hat), name='l2_'+suffix)

        ener_dipole_reshape = tf.reshape(ener_dipole, [-1])
        ener_dipole_hat_reshape = tf.reshape(ener_dipole_hat, [-1])
        l2_ener_dipole_loss = tf.reduce_mean( tf.square(ener_dipole_reshape - ener_dipole_hat_reshape), name='l2_'+suffix)

        # atom_norm_ener  = 1./ global_cvt_2_ener_float(natoms[0]) 
        atom_norm_ener  = 1./ global_cvt_2_ener_float(natoms) 
        pref_e  = global_cvt_2_ener_float(find_energy * (self.limit_pref_e + (self.start_pref_e - self.limit_pref_e) * learning_rate / self.starter_learning_rate) )
        pref_ed = global_cvt_2_tf_float(find_ener_dipole * (self.limit_pref_ed + (self.start_pref_ed - self.limit_pref_ed) * learning_rate / self.starter_learning_rate) )

        l2_loss = 0
        more_loss = {}
        l2_loss += atom_norm_ener * (pref_e * l2_ener_loss)
        l2_loss += global_cvt_2_ener_float(pref_ed * l2_ener_dipole_loss)
        more_loss['l2_ener_loss'] = l2_ener_loss
        more_loss['l2_ener_dipole_loss'] = l2_ener_dipole_loss

        self.l2_loss_summary = tf.summary.scalar('l2_loss', tf.sqrt(l2_loss))
        self.l2_loss_ener_summary = tf.summary.scalar('l2_ener_loss', tf.sqrt(l2_ener_loss) / global_cvt_2_tf_float(natoms[0]))
        self.l2_ener_dipole_loss_summary = tf.summary.scalar('l2_ener_dipole_loss', tf.sqrt(l2_ener_dipole_loss))

        self.l2_l = l2_loss
        self.l2_more = more_loss
        return l2_loss, more_loss


    def print_header(self) :
        prop_fmt = '   %9s %9s'
        print_str = ''
        print_str += prop_fmt % ('l2_tst', 'l2_trn')
        print_str += prop_fmt % ('l2_e_tst', 'l2_e_trn')
        print_str += prop_fmt % ('l2_ed_tst', 'l2_ed_trn')
        return print_str


    def print_on_training(self, 
                          sess, 
                          natoms,
                          feed_dict_test,
                          feed_dict_batch) :
        error_test, error_e_test, error_ed_test\
            = sess.run([self.l2_l, \
                        self.l2_more['l2_ener_loss'], \
                        self.l2_more['l2_ener_dipole_loss']],
                       feed_dict=feed_dict_test)
        error_train, error_e_train, error_ed_train\
            = sess.run([self.l2_l, \
                        self.l2_more['l2_ener_loss'], \
                        self.l2_more['l2_ener_dipole_loss']],
                       feed_dict=feed_dict_batch)
        print_str = ""
        prop_fmt = "   %9.2e %9.2e"
        print_str += prop_fmt % (np.sqrt(error_test), np.sqrt(error_train))
        print_str += prop_fmt % (np.sqrt(error_e_test) / natoms[0], np.sqrt(error_e_train) / natoms[0])
        print_str += prop_fmt % (np.sqrt(error_ed_test), np.sqrt(error_ed_train))
        return print_str     

    def print_on_training_with_tensorboard(self,
                          test_writer,
                          cur_batch, 
                          sess, 
                          natoms,
                          feed_dict_test,
                          feed_dict_batch) :
        summary_merged_op = tf.summary.merge([self.l2_loss_summary, self.l2_loss_ener_summary, self.l2_ener_dipole_loss_summary])
        summary, error_test, error_e_test, error_ed_test\
            = sess.run([summary_merged_op, \
                        self.l2_l, \
                        self.l2_more['l2_ener_loss'], \
                        self.l2_more['l2_ener_dipole_loss']],
                       feed_dict=feed_dict_test)
        test_writer.add_summary(summary, cur_batch)
        
        error_train, error_e_train, error_ed_train\
            = sess.run([self.l2_l, \
                        self.l2_more['l2_ener_loss'], \
                        self.l2_more['l2_ener_dipole_loss']],
                       feed_dict=feed_dict_batch)
        print_str = ""
        prop_fmt = "   %9.2e %9.2e"
        print_str += prop_fmt % (np.sqrt(error_test), np.sqrt(error_train))
        print_str += prop_fmt % (np.sqrt(error_e_test) / natoms[0], np.sqrt(error_e_train) / natoms[0])
        print_str += prop_fmt % (np.sqrt(error_ed_test), np.sqrt(error_ed_train))
        return print_str   


class TensorLoss () :
    def __init__ (self, jdata, **kwarg) :
        try:
            model = kwarg['model']
            type_sel = model.get_sel_type()
        except :
            type_sel = None
        self.tensor_name = kwarg['tensor_name']
        self.tensor_size = kwarg['tensor_size']
        self.label_name = kwarg['label_name']
        self.atomic = kwarg.get('atomic', True)
        if jdata is not None:
            self.scale = jdata.get('scale', 1.0)
        else:
            self.scale = 1.0
        # data required
        add_data_requirement(self.label_name, 
                             self.tensor_size, 
                             atomic=self.atomic,  
                             must=True, 
                             high_prec=False, 
                             type_sel = type_sel)

    def build (self, 
               learning_rate,
               natoms,
               model_dict,
               label_dict,
               suffix):        
        polar_hat = label_dict[self.label_name]
        polar = model_dict[self.tensor_name]
        l2_loss = tf.reduce_mean( tf.square(self.scale*(polar - polar_hat)), name='l2_'+suffix)
        more_loss = {'nonorm': l2_loss}
        if not self.atomic :
            atom_norm  = 1./ global_cvt_2_tf_float(natoms[0]) 
            l2_loss = l2_loss * atom_norm
        self.l2_l = l2_loss
<<<<<<< HEAD
        self.l2_more = more_loss['nonorm']

=======
        more_loss = {}
        self.l2_loss_summary = tf.summary.scalar('l2_loss', tf.sqrt(l2_loss))
>>>>>>> 97ee2a73
        return l2_loss, more_loss

    def print_header(self) :
        prop_fmt = '   %9s %9s'
        print_str = ''
        print_str += prop_fmt % ('l2_tst', 'l2_trn')
        return print_str

    def print_on_training(self, 
                          sess, 
                          natoms,
                          feed_dict_test,
                          feed_dict_batch) :
        error_test\
            = sess.run([self.l2_more], \
                       feed_dict=feed_dict_test)
        error_train\
            = sess.run([self.l2_more], \
                       feed_dict=feed_dict_batch)
        print_str = ""
        prop_fmt = "   %9.2e %9.2e"
        print_str += prop_fmt % (np.sqrt(error_test), np.sqrt(error_train))

        return print_str

    def print_on_training_with_tensorboard(self, 
                          test_writer,
                          cur_batch,
                          sess, 
                          natoms,
                          feed_dict_test,
                          feed_dict_batch) :
        summary_merged_op = tf.summary.merge([self.l2_loss_summary])
        summary, error_test\
            = sess.run([summary_merged_op, \
                        self.l2_l], \
                       feed_dict=feed_dict_test)
        test_writer.add_summary(summary, cur_batch)
        
        error_train\
            = sess.run([self.l2_l], \
                       feed_dict=feed_dict_batch)
        print_str = ""
        prop_fmt = "   %9.2e %9.2e"
        print_str += prop_fmt % (np.sqrt(error_test), np.sqrt(error_train))

        return print_str
<|MERGE_RESOLUTION|>--- conflicted
+++ resolved
@@ -4,6 +4,8 @@
 
 from deepmd.RunOptions import global_cvt_2_tf_float
 from deepmd.RunOptions import global_cvt_2_ener_float
+
+
 
 class EnerStdLoss () :
     def __init__ (self, jdata, **kwarg) :
@@ -124,8 +126,7 @@
         self.l2_more = more_loss
         return l2_loss, more_loss
 
-
-    def print_header(self) :
+    def print_header(self):
         prop_fmt = '   %9s %9s'
         print_str = ''
         print_str += prop_fmt % ('l2_tst', 'l2_trn')
@@ -141,71 +142,42 @@
             print_str += prop_fmt % ('l2_pf_tst', 'l2_pf_trn')
         return print_str
 
-
     def print_on_training(self, 
-                          sess, 
-                          natoms,
-                          feed_dict_test,
-                          feed_dict_batch) :
-        error_test, error_e_test, error_f_test, error_v_test, error_ae_test, error_pf_test \
-            = sess.run([self.l2_l, \
-                        self.l2_more['l2_ener_loss'], \
-                        self.l2_more['l2_force_loss'], \
-                        self.l2_more['l2_virial_loss'], \
-                        self.l2_more['l2_atom_ener_loss'],\
-                        self.l2_more['l2_pref_force_loss']],
-                       feed_dict=feed_dict_test)
-        error_train, error_e_train, error_f_train, error_v_train, error_ae_train, error_pf_train \
-            = sess.run([self.l2_l, \
-                        self.l2_more['l2_ener_loss'], \
-                        self.l2_more['l2_force_loss'], \
-                        self.l2_more['l2_virial_loss'], \
-                        self.l2_more['l2_atom_ener_loss'],\
-                        self.l2_more['l2_pref_force_loss']], 
-                       feed_dict=feed_dict_batch)
-        print_str = ""
-        prop_fmt = "   %9.2e %9.2e"
-        print_str += prop_fmt % (np.sqrt(error_test), np.sqrt(error_train))
-        if self.has_e :
-            print_str += prop_fmt % (np.sqrt(error_e_test) / natoms[0], np.sqrt(error_e_train) / natoms[0])
-        if self.has_ae :
-            print_str += prop_fmt % (np.sqrt(error_ae_test), np.sqrt(error_ae_train))
-        if self.has_f :
-            print_str += prop_fmt % (np.sqrt(error_f_test), np.sqrt(error_f_train))
-        if self.has_v :
-            print_str += prop_fmt % (np.sqrt(error_v_test) / natoms[0], np.sqrt(error_v_train) / natoms[0])
-        if self.has_pf:
-            print_str += prop_fmt % (np.sqrt(error_pf_test), np.sqrt(error_pf_train))
-
-        return print_str 
-   
-    def print_on_training_with_tensorboard(self, 
-                          test_writer,
+                          tb_writer,
                           cur_batch,
                           sess, 
                           natoms,
                           feed_dict_test,
-                          feed_dict_batch) :
-        summary_merged_op = tf.summary.merge([self.l2_loss_summary, self.l2_loss_ener_summary, self.l2_loss_force_summary, self.l2_loss_virial_summary])
-        summary, error_test, error_e_test, error_f_test, error_v_test, error_ae_test, error_pf_test \
-            = sess.run([summary_merged_op, \
-                        self.l2_l, \
-                        self.l2_more['l2_ener_loss'], \
-                        self.l2_more['l2_force_loss'], \
-                        self.l2_more['l2_virial_loss'], \
-                        self.l2_more['l2_atom_ener_loss'],\
-                        self.l2_more['l2_pref_force_loss']],
-                       feed_dict=feed_dict_test)
-        test_writer.add_summary(summary, cur_batch)
-
-        error_train, error_e_train, error_f_train, error_v_train, error_ae_train, error_pf_train \
-            = sess.run([self.l2_l, \
-                        self.l2_more['l2_ener_loss'], \
-                        self.l2_more['l2_force_loss'], \
-                        self.l2_more['l2_virial_loss'], \
-                        self.l2_more['l2_atom_ener_loss'],\
-                        self.l2_more['l2_pref_force_loss']], 
-                       feed_dict=feed_dict_batch)
+                          feed_dict_batch):
+
+        run_data = [
+            self.l2_l,
+            self.l2_more['l2_ener_loss'],
+            self.l2_more['l2_force_loss'],
+            self.l2_more['l2_virial_loss'],
+            self.l2_more['l2_atom_ener_loss'],
+            self.l2_more['l2_pref_force_loss']
+        ]
+
+        # first train data
+        train_out = sess.run(run_data, feed_dict=feed_dict_batch)
+        error_train, error_e_train, error_f_train, error_v_train, error_ae_train, error_pf_train = train_out
+
+        # than test data, if tensorboard log writter is present, commpute summary
+        # and write tensorboard logs
+        if tb_writer:
+            summary_merged_op = tf.summary.merge([self.l2_loss_summary, self.l2_loss_ener_summary, self.l2_loss_force_summary, self.l2_loss_virial_summary])
+            run_data.insert(0, summary_merged_op)
+
+        test_out = sess.run(run_data, feed_dict=feed_dict_test)
+
+        if tb_writer:
+            summary = test_out.pop(0)
+            tb_writer.add_summary(summary, cur_batch)
+
+        error_test, error_e_test, error_f_test, error_v_test, error_ae_test, error_pf_test = test_out
+
+        
         print_str = ""
         prop_fmt = "   %9.2e %9.2e"
         print_str += prop_fmt % (np.sqrt(error_test), np.sqrt(error_train))
@@ -289,59 +261,51 @@
         self.l2_more = more_loss
         return l2_loss, more_loss
 
-
-    def print_header(self) :
+    @staticmethod
+    def print_header() :
         prop_fmt = '   %9s %9s'
         print_str = ''
         print_str += prop_fmt % ('l2_tst', 'l2_trn')
         print_str += prop_fmt % ('l2_e_tst', 'l2_e_trn')
         print_str += prop_fmt % ('l2_ed_tst', 'l2_ed_trn')
-        return print_str
-
-
-    def print_on_training(self, 
-                          sess, 
-                          natoms,
-                          feed_dict_test,
-                          feed_dict_batch) :
-        error_test, error_e_test, error_ed_test\
-            = sess.run([self.l2_l, \
-                        self.l2_more['l2_ener_loss'], \
-                        self.l2_more['l2_ener_dipole_loss']],
-                       feed_dict=feed_dict_test)
-        error_train, error_e_train, error_ed_train\
-            = sess.run([self.l2_l, \
-                        self.l2_more['l2_ener_loss'], \
-                        self.l2_more['l2_ener_dipole_loss']],
-                       feed_dict=feed_dict_batch)
-        print_str = ""
-        prop_fmt = "   %9.2e %9.2e"
-        print_str += prop_fmt % (np.sqrt(error_test), np.sqrt(error_train))
-        print_str += prop_fmt % (np.sqrt(error_e_test) / natoms[0], np.sqrt(error_e_train) / natoms[0])
-        print_str += prop_fmt % (np.sqrt(error_ed_test), np.sqrt(error_ed_train))
-        return print_str     
-
-    def print_on_training_with_tensorboard(self,
-                          test_writer,
+        return print_str 
+
+    def print_on_training(self,
+                          tb_writer,
                           cur_batch, 
                           sess, 
                           natoms,
                           feed_dict_test,
-                          feed_dict_batch) :
-        summary_merged_op = tf.summary.merge([self.l2_loss_summary, self.l2_loss_ener_summary, self.l2_ener_dipole_loss_summary])
-        summary, error_test, error_e_test, error_ed_test\
-            = sess.run([summary_merged_op, \
-                        self.l2_l, \
-                        self.l2_more['l2_ener_loss'], \
-                        self.l2_more['l2_ener_dipole_loss']],
-                       feed_dict=feed_dict_test)
-        test_writer.add_summary(summary, cur_batch)
-        
-        error_train, error_e_train, error_ed_train\
-            = sess.run([self.l2_l, \
-                        self.l2_more['l2_ener_loss'], \
-                        self.l2_more['l2_ener_dipole_loss']],
-                       feed_dict=feed_dict_batch)
+                          feed_dict_batch):
+
+        run_data = [
+            self.l2_l,
+            self.l2_more['l2_ener_loss'],
+            self.l2_more['l2_ener_dipole_loss']
+        ]
+
+        # first train data
+        train_out = sess.run(run_data, feed_dict=feed_dict_batch)
+        error_train, error_e_train, error_ed_train = train_out
+
+        # than test data, if tensorboard log writter is present, commpute summary
+        # and write tensorboard logs
+        if tb_writer:
+            summary_merged_op = tf.summary.merge([
+                self.l2_loss_summary,
+                self.l2_loss_ener_summary,
+                self.l2_ener_dipole_loss_summary
+            ])
+            run_data.insert(0, summary_merged_op)
+
+        test_out = sess.run(run_data, feed_dict=feed_dict_test)
+
+        if tb_writer:
+            summary = test_out.pop(0)
+            tb_writer.add_summary(summary, cur_batch)
+
+        error_test, error_e_test, error_ed_test = test_out
+
         print_str = ""
         prop_fmt = "   %9.2e %9.2e"
         print_str += prop_fmt % (np.sqrt(error_test), np.sqrt(error_train))
@@ -387,55 +351,45 @@
             atom_norm  = 1./ global_cvt_2_tf_float(natoms[0]) 
             l2_loss = l2_loss * atom_norm
         self.l2_l = l2_loss
-<<<<<<< HEAD
         self.l2_more = more_loss['nonorm']
 
-=======
-        more_loss = {}
         self.l2_loss_summary = tf.summary.scalar('l2_loss', tf.sqrt(l2_loss))
->>>>>>> 97ee2a73
         return l2_loss, more_loss
 
-    def print_header(self) :
+    @staticmethod
+    def print_header():
         prop_fmt = '   %9s %9s'
         print_str = ''
         print_str += prop_fmt % ('l2_tst', 'l2_trn')
         return print_str
 
     def print_on_training(self, 
-                          sess, 
-                          natoms,
-                          feed_dict_test,
-                          feed_dict_batch) :
-        error_test\
-            = sess.run([self.l2_more], \
-                       feed_dict=feed_dict_test)
-        error_train\
-            = sess.run([self.l2_more], \
-                       feed_dict=feed_dict_batch)
-        print_str = ""
-        prop_fmt = "   %9.2e %9.2e"
-        print_str += prop_fmt % (np.sqrt(error_test), np.sqrt(error_train))
-
-        return print_str
-
-    def print_on_training_with_tensorboard(self, 
-                          test_writer,
+                          tb_writer,
                           cur_batch,
                           sess, 
                           natoms,
                           feed_dict_test,
                           feed_dict_batch) :
-        summary_merged_op = tf.summary.merge([self.l2_loss_summary])
-        summary, error_test\
-            = sess.run([summary_merged_op, \
-                        self.l2_l], \
-                       feed_dict=feed_dict_test)
-        test_writer.add_summary(summary, cur_batch)
+
+        run_data = [self.l2_l]
+
+        # first train data
+        error_train = sess.run(run_data, feed_dict=feed_dict_batch)
+
+        # than test data, if tensorboard log writter is present, commpute summary
+        # and write tensorboard logs
+        if tb_writer:
+            summary_merged_op = tf.summary.merge([self.l2_loss_summary])
+            run_data.insert(0, summary_merged_op)
+
+        test_out = sess.run(run_data, feed_dict=feed_dict_test)
+
+        if tb_writer:
+            summary = test_out.pop(0)
+            tb_writer.add_summary(summary, cur_batch)
+
+        error_test = test_out[0]     
         
-        error_train\
-            = sess.run([self.l2_l], \
-                       feed_dict=feed_dict_batch)
         print_str = ""
         prop_fmt = "   %9.2e %9.2e"
         print_str += prop_fmt % (np.sqrt(error_test), np.sqrt(error_train))
